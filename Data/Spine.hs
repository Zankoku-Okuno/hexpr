--- conflicted
+++ resolved
@@ -17,13 +17,8 @@
     Turns [unnest form, code values...] into a code value
 
 What may not be obvious in this implementation (because I can't be bothered to use anything more verbose than the builtin list syntax) is that:
-<<<<<<< HEAD
-    a) the lists in Nests each have at least one element
-    b) there are important semantic differences between one-element lists in a Nest with one element, and those with more elements, and
-=======
     a) (Q)Nodes always have at least one element, 
     b) QNests always have at least one element, Many always has at least two elements, and
->>>>>>> e686cec0
     c) Unquotes must be nested within a matching Quasiquote.
 It would be simple but tedious to lift all of these facts into the type system, so for now, I've settled with partial functions.
 -}
@@ -42,29 +37,12 @@
 
 {-
 TODO
-<<<<<<< HEAD
-    the nest should really be Nest = One QuasiSpine | Many [QuasiSpine]
-
-    make QuasiSpine a dependent type, dependent on the level of quotation
-
-    nest should probably be List1 (List1 (QuasiSpine a))
--}
-
-data QuasiSpine a = QLeaf      a
-                  | QNode      (List1 (QuasiSpine a))
-                  | QNest      [[QuasiSpine a]]
-                  | Quasiquote (QuasiSpine a)
-                  | Unquote    (QuasiSpine a)
-    deriving Eq
-=======
     if a concat map acts on [code], then reduce it
 
     make QuasiSpine a dependent type, dependent on the level of quotation
 
     probably even restrict the lists involved to List1 a = Nil1 a | Cons1 a (List1 a)
 -}
-
->>>>>>> e686cec0
 
 data Spine a = Leaf a
              | Node (List1 (Spine a))
@@ -94,15 +72,6 @@
 unQuasiSpine :: UnQuasiSpine a => QuasiSpine a -> Spine a
 unQuasiSpine = trans . impl . normalize
     where
-<<<<<<< HEAD
-    impl :: (DeQuasiSpine a) => QuasiSpine a -> QuasiSpine a
-    impl (Quasiquote (QLeaf x))   = QNode $ Cons1 (QLeaf quoteForm) (Nil1 $ QLeaf x)
-    impl (Quasiquote (QNode xs))  = QNode . Cons1 (QLeaf listForm)   $ fmap (impl . Quasiquote) xs
-    impl (Quasiquote (QNest xss)) = QNode . Cons1 (QLeaf unnestForm) . toList1 $ map (impl . Quasiquote . wrap) xss
-        where
-        wrap [x] = x
-        wrap xs = QNode . toList1 $ xs
-=======
     impl :: (UnQuasiSpine a) => QuasiSpine a -> QuasiSpine a
     impl (Quasiquote (QLeaf x))   = QNode   [QLeaf quoteForm,   QLeaf x]
     impl (Quasiquote (QNode xs))  = QNode . (QLeaf listForm:)   $ map (impl . Quasiquote) xs
@@ -110,39 +79,10 @@
         where
         nest (One x) = x
         nest (Many xs) = QNode xs
->>>>>>> e686cec0
     impl (Quasiquote (Quasiquote x)) = impl . Quasiquote $ impl . Quasiquote $ x
     impl (Quasiquote (Unquote x)) = impl x
     impl x = x
     trans :: QuasiSpine a -> Spine a
-<<<<<<< HEAD
-    trans (QLeaf x)   = Leaf x
-    trans (QNode xs)  = Node $ fmap trans xs
-    trans (QNest xss) = Node . toList1 $ concatMap (map trans) xss
-    normalize :: QuasiSpine a -> QuasiSpine a
-    normalize a = case a of
-        QLeaf x        -> a
-        QNode (Nil1 x) -> normalize x
-        QNode xs       -> QNode $ fmap normalize xs
-        QNest [xs]     -> QNode . toList1 $ map normalize xs
-        QNest xss      -> QNest $ map (map normalize) xss
-        Quasiquote x   -> Quasiquote (normalize x)
-        Unquote x      -> Unquote (normalize x)
-
-simplifySpine :: SimplifySpine a => Spine a -> Spine a
-simplifySpine x = case x of
-    Leaf x  -> Leaf x
-    Node (Cons1 q (Nil1 x)) | q == Leaf quoteForm -> Leaf . toCode $ simplifySpine x
-    Node (Cons1 l xs)       | l == Leaf listForm  -> 
-        let xs' = fmap simplifySpine xs
-        in if isCode' `all` fromList1 xs'
-          then Leaf . toCode . simplifySpine . Node $ fmap fromCode' xs'
-          else Node (Cons1 l xs')
-        where
-        isCode'   (Leaf x) = isCode x
-        fromCode' (Leaf x) = fromCode x
-    Node xs -> Node $ fmap simplifySpine xs
-=======
     trans = unNestSpine . concatMap $ \xs -> case xs of
             One x -> [trans x]
             Many xs -> map trans xs
@@ -183,5 +123,4 @@
     toCode' = Leaf . toCode
     fromCode' (Leaf x) = fromCode x
     unnest (Leaf x) = [Leaf x]
-    unnest (Node xs) = xs
->>>>>>> e686cec0
+    unnest (Node xs) = xs